--- conflicted
+++ resolved
@@ -54,7 +54,6 @@
 
 _THREAD_LOCAL = local()
 _THREAD_LANG = 'sitetree_lang'
-_THREAD_CONTEXT = 'sitetree_ctx'
 _THREAD_CACHE = 'sitetree_cache'
 
 
@@ -334,6 +333,8 @@
 
 class SiteTree(object):
 
+    _global_context = Context()
+
     def __init__(self):
         self.cache = Cache()
 
@@ -343,18 +344,13 @@
         Almost all variables are resolved against global context.
 
         """
-        global_context = getattr(_THREAD_LOCAL, _THREAD_CONTEXT, None)
-
-        if not global_context or id(context) != id(global_context):
-            global_context = context
-            setattr(_THREAD_LOCAL, _THREAD_CONTEXT, context)
-
-        return global_context
+        if not cls._global_context or id(context) != id(cls._global_context):
+            cls._global_context = context
 
     @classmethod
     def get_global_context(cls):
         """Returns current sitetree global context."""
-        return getattr(_THREAD_LOCAL, _THREAD_CONTEXT, None) or cls.set_global_context(Context())
+        return cls._global_context
 
     def resolve_tree_i18n_alias(self, alias):
         """Resolves internationalized tree alias.
@@ -422,7 +418,6 @@
 
     def current_app_is_admin(self):
         """Returns boolean whether current application is Admin contrib."""
-<<<<<<< HEAD
         global_context = self._global_context
 
         current_app = getattr(
@@ -433,12 +428,6 @@
 
         if current_app is None:  # Try from global context dict.
             current_app = global_context.get('current_app', '')
-=======
-        global_context = self.get_global_context()
-        current_app = (
-            getattr(global_context.get('request', None), 'current_app',
-                    global_context.current_app))
->>>>>>> 0e2953f1
 
         return current_app == 'admin'
 
@@ -539,15 +528,14 @@
 
         current_item = None
 
-        global_context = self.get_global_context()
-        if 'request' not in global_context:
+        if 'request' not in self._global_context:
             if settings.DEBUG:
                 raise SiteTreeError(
                     'Sitetree needs "django.core.context_processors.request" to be in TEMPLATE_CONTEXT_PROCESSORS '
                     'in your settings file. If it is, check that your view pushes request data into the template.')
         else:
             # urlquote is an attempt to support non-ascii in url.
-            current_url = urlquote(global_context['request'].path)
+            current_url = urlquote(self._global_context['request'].path)
             urls_cache = self.cache.get_entry('urls', '%s%s' % (tree_alias, self.lang_get()))
             if urls_cache:
                 for url_item in urls_cache:
@@ -587,7 +575,7 @@
         """
 
         if context is None:
-            context = self.get_global_context()
+            context = self._global_context
 
         if not isinstance(sitetree_item, MODEL_TREE_ITEM_CLASS):
             sitetree_item = self.resolve_var(sitetree_item, context)
@@ -767,7 +755,7 @@
     def check_access(self, item, context):
         """Checks whether a current user has an access to a certain item."""
 
-        authenticated = self.get_global_context()['request'].user.is_authenticated()
+        authenticated = self._global_context['request'].user.is_authenticated()
 
         if item.access_loggedin and not authenticated:
             return False
@@ -856,7 +844,7 @@
         items_out = copy(items)
         if not self.current_app_is_admin():
             for item in items:
-                no_access = not self.check_access(item, self.get_global_context())
+                no_access = not self.check_access(item, self._global_context)
                 hidden_for_nav_type = navigation_type is not None and not getattr(item, 'in' + navigation_type, False)
                 if item.hidden or no_access or hidden_for_nav_type:
                     items_out.remove(item)
@@ -883,9 +871,8 @@
 
     def breadcrumbs_climber(self, tree_alias, start_from):
         """Climbs up the site tree to build breadcrumb path."""
-        if (start_from.inbreadcrumbs and
-            start_from.hidden == False and
-            self.check_access(start_from, self.get_global_context())):
+        if start_from.inbreadcrumbs and start_from.hidden == False and self.check_access(start_from,
+                                                                                         self._global_context):
             self.cache_breadcrumbs.append(start_from)
 
         if hasattr(start_from, 'parent') and start_from.parent is not None:
@@ -898,7 +885,7 @@
 
         """
         if context is None:
-            context = self.get_global_context()
+            context = self._global_context
 
         if isinstance(varname, FilterExpression):
             varname = varname.resolve(context)
