--- conflicted
+++ resolved
@@ -9,13 +9,12 @@
     from StringIO import StringIO
 except ImportError:
     from io import StringIO
-
+    
 try:
     from unittest import mock
 except ImportError:
     import mock
 
-from django import VERSION
 from django.conf import settings
 from django.utils.translation import activate
 from django.template.base import Template, TemplateSyntaxError
@@ -26,17 +25,11 @@
 from django.contrib.admin.sites import site
 from django.core.management import call_command
 from django.core.exceptions import ImproperlyConfigured
-from django.conf.urls import url
+from django.conf.urls import patterns, url
 
 from sitetree.models import Tree, TreeItem
+from sitetree.forms import TreeItemForm
 from sitetree.admin import TreeAdmin, TreeItemAdmin, redirects_handler
-<<<<<<< HEAD
-from sitetree.utils import get_app_n_model, get_model_class
-from sitetree.sitetreeapp import SiteTree
-from sitetree.toolbox import TreeItemForm, tree, item, import_app_sitetree_module, import_project_sitetree_modules, \
-    register_items_hook, register_i18n_trees, register_dynamic_trees, compose_dynamic_tree, get_dynamic_trees
-from sitetree.exceptions import SiteTreeError
-=======
 from sitetree.utils import (
     tree, item, get_app_n_model, import_app_sitetree_module, import_project_sitetree_modules, get_model_class
 )
@@ -44,18 +37,13 @@
     SiteTree, SiteTreeError, register_items_hook, register_i18n_trees, register_dynamic_trees, compose_dynamic_tree,
     get_dynamic_trees, get_sitetree)
 
->>>>>>> 8d6639ab
-
-urlpatterns = [
+
+urlpatterns = patterns(
+    '',
     url(r'articles/', lambda r: None, name='articles_list'),
     url(r'articles/(\d+)/', lambda r: None, name='articles_detailed'),
     url(r'articles/(?P<id>\d+)_(?P<slug>[\w-]+)/', lambda r: None, name='url'),
-]
-
-if VERSION < (1, 10):
-    from django.conf.urls import patterns
-    urlpatterns.insert(0, '')
-    urlpatterns = patterns(*urlpatterns)
+)
 
 
 class MockRequest(object):
@@ -85,26 +73,17 @@
         return self.permissions
 
 
-def get_mock_context(app='', path=None, user_authorized=False, tree_item=None, put_var=None):
-
+def get_mock_context(app=None, path=None, user_authorized=False, tree_item=None, put_var=None):
     ctx = Context(
         {
             'request': MockRequest(path, user_authorized),
             't2_root2_title': 'my_real_title', 'art_id': 10, 'tree_item': tree_item,
             'somevar_str': 'articles_list', 'somevar_list': ['a', 'b'], 'put_var': put_var
-        }
+        },
+        current_app=app
     )
     ctx.template = mock.MagicMock()
     ctx.template.engine.string_if_invalid = ''
-
-    if VERSION >= (1, 10):
-        match = mock.MagicMock()
-        match.app_name = app
-        ctx.resolver_match = match
-
-    else:
-        ctx._current_app = app
-
     return ctx
 
 
@@ -378,19 +357,6 @@
         self.assertEqual(ti1.title, 'not_new_root_item')
         ti1.delete()
         self.assertIsNone(ti1.id)
-
-    def test_no_recursive_parents(self):
-        """Verify that treeitems cannot be their own parent."""
-        tree = Tree(alias="mytree")
-        tree.save()
-        tree_item = TreeItem(title="i'm my own grandpa", tree=tree)
-        # This item needs to be saved, otherwise it cannot be set
-        # as a parent.
-        tree_item.save()
-
-        tree_item.parent = tree_item
-        tree_item.save()
-        self.assertNotEqual(tree_item, tree_item.parent)
 
     def test_context_proc_required(self):
         context = Context()
@@ -694,8 +660,6 @@
         self.assertEqual(self.t3_en.get_title(), 'tree3en_title')
 
     def test_children_filtering(self):
-        self.sitetree.cache.init()
-
         self.sitetree.set_global_context(get_mock_context(path='/'))
         self.sitetree.get_sitetree('tree3')
         children = self.sitetree.get_children('tree3', self.t3_root)
@@ -730,8 +694,6 @@
 class DynamicTreeTest(SitetreeTest):
 
     def test_basic_old_and_new(self):
-
-        self.sitetree.cache.init()
 
         # Assert no dynamic attached.
         tree_alias, sitetree_items = self.sitetree.get_sitetree('main')
@@ -791,7 +753,6 @@
             register_dynamic_trees(trees, **kwargs)
 
         mock_context = get_mock_context(path='/the_same_url/')
-        self.sitetree.cache.init()
         self.sitetree.set_global_context(mock_context)
         tree_alias, sitetree_items = self.sitetree.get_sitetree('main')
 
